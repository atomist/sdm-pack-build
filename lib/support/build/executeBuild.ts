/*
 * Copyright © 2019 Atomist, Inc.
 *
 * Licensed under the Apache License, Version 2.0 (the "License");
 * you may not use this file except in compliance with the License.
 * You may obtain a copy of the License at
 *
 *     http://www.apache.org/licenses/LICENSE-2.0
 *
 * Unless required by applicable law or agreed to in writing, software
 * distributed under the License is distributed on an "AS IS" BASIS,
 * WITHOUT WARRANTIES OR CONDITIONS OF ANY KIND, either express or implied.
 * See the License for the specific language governing permissions and
 * limitations under the License.
 */

import {
    addressEvent,
    configurationValue,
    failure,
    HandlerContext,
    logger,
    ProjectOperationCredentials,
    QueryNoCacheOptions,
    RemoteRepoRef,
    Success,
} from "@atomist/automation-client";
import {
    AppInfo,
    ExecuteGoal,
    GoalInvocation,
    SdmGoalEvent,
    SpawnLogResult,
} from "@atomist/sdm";
import {
    createTagForStatus,
    isInLocalMode,
    postLinkImageWebhook,
    postWebhook,
    readSdmVersion,
} from "@atomist/sdm-core";
import { SdmBuildIdentifierForRepo } from "../../typings/types";
import SdmBuildIdentifier = SdmBuildIdentifierForRepo.SdmBuildIdentifier;

/**
 * Result of a Builder invocation
 */
export interface BuildInProgress {

    /** Result of running the build */
    readonly buildResult: SpawnLogResult;

    /** Available once build is complete */
    readonly appInfo: AppInfo;

    /** Deployment unit file name produced by the build */
    readonly deploymentUnitFile: string;
}

/**
 *  Called to do the actual build, via eg. calling Maven, Gradle or TSC.
 *
 *  All handling of versioning, tagging and setting of statuses is handled outside of the this function.
 */
export type Builder = (goalInvocation: GoalInvocation, buildNo: string) => Promise<BuildInProgress>;

/**
 * Execute build with the appropriate Builder instance
 * This implementation handles sending of Atomist build events and tagging out of the box.
 *
 * @param builder builder to use
 */
export function executeBuild(builder: Builder): ExecuteGoal {
    return async (goalInvocation: GoalInvocation) => {
        const { goalEvent, id, context, progressLog } = goalInvocation;

        logger.info("Building project '%s/%s' with builder '%s'", id.owner, id.repo, builder.name);

        const buildNumber = await obtainBuildIdentifier(goalEvent, context);

        try {
            await updateBuildStatus("started", goalEvent, progressLog.url, buildNumber, context.workspaceId);
            const rb = await builder(goalInvocation, buildNumber);
            try {
                const br = rb.buildResult;
                progressLog.write(
                    `Build result: ${br.error ? "Error" : "Success"}${br.message ? " " + br.message : ""}`);
                await onExit(goalInvocation, !br.error, rb, buildNumber);
                return br.error ? { code: 1, message: br.message } : Success;
            } catch (err) {
                logger.warn("Build on branch %s failed on run: %j - %s", goalEvent.branch, id, err.message);
                progressLog.write(`Build failed with: ${err.message}`);
                progressLog.write(err.stack);
                await onExit(goalInvocation, false, rb, buildNumber);
                return failure(err);
            }
        } catch (err) {
            // If we get here, the build failed before even starting
            logger.warn("Build on branch %s failed on start: %j - %s", goalEvent.branch, id, err.message);
            progressLog.write(`Build failed on start: ${err.message}`);
            await updateBuildStatus("failed", goalEvent, progressLog.url, buildNumber, context.workspaceId);
            return failure(err);
        }
    };
}

async function onExit(gi: GoalInvocation,
                      success: boolean,
                      runningBuild: BuildInProgress,
                      buildNo: string): Promise<any> {
    const { goalEvent, credentials, id, context, progressLog } = gi;
    try {
        if (success) {
            await updateBuildStatus("passed", goalEvent, progressLog.url, buildNo, context.workspaceId);
            await createBuildTag(id, goalEvent, buildNo, context, credentials);
            if (!!runningBuild.deploymentUnitFile
                && configurationValue<boolean>("sdm.build.imageLink", true)) {
                await linkArtifact(gi, runningBuild);
            }
        } else {
            await updateBuildStatus("failed", goalEvent, progressLog.url, buildNo, context.workspaceId);
        }
    } catch (err) {
        logger.warn("Unexpected build exit error: %s", err);
    }
}

async function obtainBuildIdentifier(sdmGoal: SdmGoalEvent,
                                     ctx: HandlerContext): Promise<string> {
    const result = await ctx.graphClient.query<SdmBuildIdentifierForRepo.Query, SdmBuildIdentifierForRepo.Variables>({
        name: "SdmBuildIdentifierForRepo",
        variables: {
            owner: [sdmGoal.repo.owner],
            name: [sdmGoal.repo.name],
            providerId: [sdmGoal.repo.providerId],
        },
        options: QueryNoCacheOptions,
    });

    let buildIdentifier: SdmBuildIdentifier;
    if (result.SdmBuildIdentifier && result.SdmBuildIdentifier.length === 1) {
        buildIdentifier = result.SdmBuildIdentifier[0];
    } else {
        buildIdentifier = {
            identifier: "0",
            repo: {
                owner: sdmGoal.repo.owner,
                name: sdmGoal.repo.name,
                providerId: sdmGoal.repo.providerId,
            },
        };
    }

    const bumpedBuildIdentifier = {
        ...buildIdentifier,
        identifier: (+buildIdentifier.identifier + 1).toString(),
    };
    await ctx.messageClient.send(bumpedBuildIdentifier, addressEvent("SdmBuildIdentifier"));
    return bumpedBuildIdentifier.identifier;
}

async function createBuildTag(id: RemoteRepoRef,
                              sdmGoal: SdmGoalEvent,
                              buildNo: string,
                              context: HandlerContext,
                              credentials: ProjectOperationCredentials): Promise<void> {
    if (configurationValue<boolean>("sdm.build.tag", true) && !isInLocalMode()) {
        const version = await readSdmVersion(
            sdmGoal.repo.owner,
            sdmGoal.repo.name,
            sdmGoal.repo.providerId,
            sdmGoal.sha,
            sdmGoal.branch,
            context);
        if (version) {
            await createTagForStatus(
                id,
                sdmGoal.sha,
                "Tag created by SDM",
                `${version}+sdm.${buildNo}`,
                credentials);
        }
    }
}

async function linkArtifact(gi: GoalInvocation,
                            rb: BuildInProgress): Promise<void> {
    const { configuration, credentials, goalEvent } = gi;
    const imageUrl = await configuration.sdm.artifactStore.storeFile(rb.appInfo, rb.deploymentUnitFile, credentials);
<<<<<<< HEAD
    await postLinkImageWebhook(goalEvent.repo.owner,
        goalEvent.repo.name,
        goalEvent.sha,
        imageUrl,
=======
    await postLinkImageWebhook(
        goalEvent.repo.owner,
        goalEvent.repo.name,
        goalEvent.sha, imageUrl,
>>>>>>> 5be4f677
        gi.context.workspaceId);
}

function updateBuildStatus(status: "started" | "failed" | "error" | "passed" | "canceled",
                           sdmGoal: SdmGoalEvent,
                           url: string,
                           buildNo: string,
                           team: string): Promise<any> {
    const data = {
        repository: {
            owner_name: sdmGoal.repo.owner,
            name: sdmGoal.repo.name,
        },
        name: `Build #${buildNo}`,
        number: +buildNo,
        type: "push",
        build_url: url,
        status,
        commit: sdmGoal.sha,
        branch: sdmGoal.branch,
        provider: "sdm",
        started_at: status === "started" ? new Date().toISOString() : undefined,
        finished_at: status !== "started" ? new Date().toISOString() : undefined,
    };
    return postWebhook("build", data, team);
}<|MERGE_RESOLUTION|>--- conflicted
+++ resolved
@@ -187,17 +187,11 @@
                             rb: BuildInProgress): Promise<void> {
     const { configuration, credentials, goalEvent } = gi;
     const imageUrl = await configuration.sdm.artifactStore.storeFile(rb.appInfo, rb.deploymentUnitFile, credentials);
-<<<<<<< HEAD
-    await postLinkImageWebhook(goalEvent.repo.owner,
+    await postLinkImageWebhook(
+        goalEvent.repo.owner,
         goalEvent.repo.name,
         goalEvent.sha,
         imageUrl,
-=======
-    await postLinkImageWebhook(
-        goalEvent.repo.owner,
-        goalEvent.repo.name,
-        goalEvent.sha, imageUrl,
->>>>>>> 5be4f677
         gi.context.workspaceId);
 }
 
